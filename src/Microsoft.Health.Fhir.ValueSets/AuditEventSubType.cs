﻿// -------------------------------------------------------------------------------------------------
// Copyright (c) Microsoft Corporation. All rights reserved.
// Licensed under the MIT License (MIT). See LICENSE in the repo root for license information.
// -------------------------------------------------------------------------------------------------

namespace Microsoft.Health.Fhir.ValueSets
{
    /// <summary>
    /// Value set defined at https://www.hl7.org/fhir/valueset-audit-event-sub-type.html
    /// </summary>
    public static class AuditEventSubType
    {
        public const string System = "http://hl7.org/fhir/ValueSet/audit-event-sub-type";

        public const string Create = "create";

        public const string Read = "read";

        public const string VRead = "vread";

        public const string Update = "update";

        public const string Delete = "delete";

        public const string History = "history";

        public const string HistoryType = "history-type";

        public const string HistorySystem = "history-system";

        public const string HistoryInstance = "history-instance";

        public const string Search = "search";

        public const string SearchType = "search-type";

        public const string SearchSystem = "search-system";

        public const string Capabilities = "capabilities";

<<<<<<< HEAD
        // The spec has an "operation" audit-event-sub-type, but that only refers to an operation
        // that is defined by an OperationDefinition. And export does not fall under that list as
        // of 2019/03/19. So we have to use our own sub-type.
        public const string Export = "export";
=======
        public const string SmartOnFhirAuthorize = "smart-on-fhir-authorize";

        public const string SmartOnFhirCallback = "smart-on-fhir-callback";

        public const string SmartOnFhirToken = "smart-on-fhir-token";
>>>>>>> 766ae508
    }
}<|MERGE_RESOLUTION|>--- conflicted
+++ resolved
@@ -38,17 +38,15 @@
 
         public const string Capabilities = "capabilities";
 
-<<<<<<< HEAD
-        // The spec has an "operation" audit-event-sub-type, but that only refers to an operation
-        // that is defined by an OperationDefinition. And export does not fall under that list as
-        // of 2019/03/19. So we have to use our own sub-type.
-        public const string Export = "export";
-=======
         public const string SmartOnFhirAuthorize = "smart-on-fhir-authorize";
 
         public const string SmartOnFhirCallback = "smart-on-fhir-callback";
 
         public const string SmartOnFhirToken = "smart-on-fhir-token";
->>>>>>> 766ae508
+
+        // The spec has an "operation" audit-event-sub-type, but that only refers to an operation
+        // that is defined by an OperationDefinition. And export does not fall under that list as
+        // of 2019/03/19. So we have to use our own sub-type.
+        public const string Export = "export";
     }
 }