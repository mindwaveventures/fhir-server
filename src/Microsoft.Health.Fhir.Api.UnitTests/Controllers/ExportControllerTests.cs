﻿// -------------------------------------------------------------------------------------------------
// Copyright (c) Microsoft Corporation. All rights reserved.
// Licensed under the MIT License (MIT). See LICENSE in the repo root for license information.
// -------------------------------------------------------------------------------------------------

using Hl7.Fhir.Model;
using MediatR;
using Microsoft.Extensions.Logging.Abstractions;
using Microsoft.Extensions.Options;
using Microsoft.Health.Fhir.Api.Controllers;
using Microsoft.Health.Fhir.Core.Configs;
using Microsoft.Health.Fhir.Core.Exceptions;
using Microsoft.Health.Fhir.Core.Features.Context;
using NSubstitute;
using Xunit;

namespace Microsoft.Health.Fhir.Api.UnitTests.Controllers
{
    public class ExportControllerTests
    {
        private ExportController _exportEnabledController;

        public ExportControllerTests()
        {
            _exportEnabledController = GetController(new ExportConfiguration() { Enabled = true });
        }

        [Fact]
<<<<<<< HEAD
        public void GivenAnExportRequest_WhenDisabled_ThenRequestNotValidExceptionShouldBeThrown()
=======
        public async void GivenAnExportRequest_WhenDisabled_ThenBadRequestResponseShouldBeReturned()
>>>>>>> 4e94c674
        {
            var exportController = GetController(new ExportConfiguration() { Enabled = false });

            await Assert.ThrowsAsync<RequestNotValidException>(() => exportController.Export());
        }

        [Fact]
<<<<<<< HEAD
        public void GivenAnExportRequest_WhenEnabled_ThenOperationNotImplementedExceptionShouldBeThrown()
        {
            Assert.Throws<OperationNotImplementedException>(() => _exportEnabledController.Export());
=======
        public async void GivenAnExportRequest_WhenEnabled_ThenNotImplementedResponseShouldBeReturned()
        {
            var result = await _exportEnabledController.Export() as FhirResult;

            Assert.NotNull(result);
            Assert.Equal(HttpStatusCode.NotImplemented, result.StatusCode);
>>>>>>> 4e94c674
        }

        [Fact]
        public void GivenAnExportByResourceTypeRequest_WhenResourceTypeIsNotPatient_ThenRequestNotValidExceptionShouldBeThrown()
        {
            Assert.Throws<RequestNotValidException>(() => _exportEnabledController.ExportResourceType("Observation"));
        }

        [Fact]
        public void GivenAnExportByResourceTypeRequest_WhenResourceTypeIsPatient_ThenOperationNotImplementedExceptionShouldBeThrown()
        {
            Assert.Throws<OperationNotImplementedException>(() => _exportEnabledController.ExportResourceType(ResourceType.Patient.ToString()));
        }

        [Fact]
        public void GivenAnExportResourceTypeIdRequest_WhenResourceTypeIsNotGroup_ThenRequestNotValidExceptionShouldBeThrown()
        {
            Assert.Throws<RequestNotValidException>(() => _exportEnabledController.ExportResourceTypeById("Patient", "id"));
        }

        [Fact]
        public void GivenAnExportByResourceTypeIdRequest_WhenResourceTypeIsGroup_ThenOperationNotImplementedExceptionShouldBeThrown()
        {
           Assert.Throws<OperationNotImplementedException>(() => _exportEnabledController.ExportResourceTypeById(ResourceType.Group.ToString(), "id"));
        }

        private ExportController GetController(ExportConfiguration exportConfig)
        {
            var operationConfig = new OperationsConfiguration()
            {
                Export = exportConfig,
            };

            IOptions<OperationsConfiguration> optionsOperationConfiguration = Substitute.For<IOptions<OperationsConfiguration>>();
            optionsOperationConfiguration.Value.Returns(operationConfig);

            return new ExportController(
                Substitute.For<IMediator>(),
                Substitute.For<IFhirRequestContextAccessor>(),
                optionsOperationConfiguration,
                NullLogger<ExportController>.Instance);
        }
    }
}<|MERGE_RESOLUTION|>--- conflicted
+++ resolved
@@ -26,11 +26,7 @@
         }
 
         [Fact]
-<<<<<<< HEAD
-        public void GivenAnExportRequest_WhenDisabled_ThenRequestNotValidExceptionShouldBeThrown()
-=======
         public async void GivenAnExportRequest_WhenDisabled_ThenBadRequestResponseShouldBeReturned()
->>>>>>> 4e94c674
         {
             var exportController = GetController(new ExportConfiguration() { Enabled = false });
 
@@ -38,18 +34,9 @@
         }
 
         [Fact]
-<<<<<<< HEAD
-        public void GivenAnExportRequest_WhenEnabled_ThenOperationNotImplementedExceptionShouldBeThrown()
-        {
-            Assert.Throws<OperationNotImplementedException>(() => _exportEnabledController.Export());
-=======
         public async void GivenAnExportRequest_WhenEnabled_ThenNotImplementedResponseShouldBeReturned()
         {
-            var result = await _exportEnabledController.Export() as FhirResult;
-
-            Assert.NotNull(result);
-            Assert.Equal(HttpStatusCode.NotImplemented, result.StatusCode);
->>>>>>> 4e94c674
+            await Assert.ThrowsAsync<OperationNotImplementedException>(() => _exportEnabledController.Export());
         }
 
         [Fact]
