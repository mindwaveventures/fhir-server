﻿<Project Sdk="Microsoft.NET.Sdk">

  <PropertyGroup>
    <TargetFramework>netcoreapp2.2</TargetFramework>
    <IsPackable>true</IsPackable>
    <CodeAnalysisRuleSet>..\..\CustomAnalysisRules.Test.ruleset</CodeAnalysisRuleSet>
    <PublishRepositoryUrl>true</PublishRepositoryUrl>
    <EmbedUntrackedSources>true</EmbedUntrackedSources>
    <AllowedOutputExtensionsInPackageBuildOutputFolder>$(AllowedOutputExtensionsInPackageBuildOutputFolder);.pdb</AllowedOutputExtensionsInPackageBuildOutputFolder>
  </PropertyGroup>

  <ItemGroup>
    <None Remove="DefinitionFiles\SearchParameters.json" />
    <None Remove="DefinitionFiles\SearchParametersWithInvalidBase.json" />
    <None Remove="DefinitionFiles\SearchParametersWithInvalidDefinitions.json" />
    <None Remove="DefinitionFiles\SearchParametersWithInvalidEntries.json" />
    <None Remove="DefinitionFiles\SearchParametersWithInvalidType.json" />
    <None Remove="DefinitionFiles\SearchParametersWithNullEntry.json" />
    <None Remove="TestFiles\AuthConfigWIthInvalidEntries.json" />
    <None Remove="TestFiles\AuthConfigWithValidRoles.json" />
    <None Remove="TestFiles\BasicExampleNarrative.json" />
    <None Remove="TestFiles\BasicExampleNarrative.xml" />
    <None Remove="TestFiles\BloodGlucose.json" />
    <None Remove="TestFiles\BloodPressure.json" />
    <None Remove="TestFiles\Condition-For-Patient-f001.json" />
    <None Remove="TestFiles\Device-d1.json" />
    <None Remove="TestFiles\DeviceComponent-For-Device-d1.json" />
    <None Remove="TestFiles\Encounter-For-Patient-f001.json" />
    <None Remove="TestFiles\Observation-For-Patient-f001.json" />
    <None Remove="TestFiles\ObservationWith1MinuteApgarScore.json" />
    <None Remove="TestFiles\ObservationWith20MinuteApgarScore.json" />
    <None Remove="TestFiles\ObservationWithBloodPressure.json" />
    <None Remove="TestFiles\ObservationWithEyeColor.json" />
    <None Remove="TestFiles\InvalidCompartmentDefinition.json" />
    <None Remove="TestFiles\ObservationWithInvalidStatus.json" />
    <None Remove="TestFiles\ObservationWithInvalidStatus.xml" />
    <None Remove="TestFiles\ObservationWithNoCode.json" />
    <None Remove="TestFiles\ObservationWithNoCode.xml" />
    <None Remove="TestFiles\ObservationWithTemperature.json" />
    <None Remove="TestFiles\ObservationWithTPMTDiplotype.json" />
    <None Remove="TestFiles\ObservationWithTPMTHaplotypeOne.json" />
    <None Remove="TestFiles\Organization.json" />
    <None Remove="TestFiles\Patient-f001.json" />
    <None Remove="TestFiles\Patient.json" />
    <None Remove="TestFiles\Patient.xml" />
    <None Remove="TestFiles\ResourceWrapperNoVersion.json" />
    <None Remove="TestFiles\ValidCompartmentDefinition.json" />
    <None Remove="TestFiles\Weight.json" />
    <None Remove="TestFiles\WeightInGrams.json" />
    <None Remove="TestFiles\WeightInPounds.json" />
  </ItemGroup>

  <ItemGroup>
    <AdditionalFiles Include="..\..\stylecop.json" Link="stylecop.json" />
  </ItemGroup>

  <ItemGroup>
    <EmbeddedResource Include="DefinitionFiles\SearchParametersWithInvalidType.json" />
    <EmbeddedResource Include="DefinitionFiles\SearchParametersWithInvalidDefinitions.json" />
    <EmbeddedResource Include="DefinitionFiles\SearchParameters.json" />
    <EmbeddedResource Include="DefinitionFiles\SearchParametersWithInvalidBase.json" />
    <EmbeddedResource Include="DefinitionFiles\SearchParametersWithNullEntry.json" />
    <EmbeddedResource Include="DefinitionFiles\SearchParametersWithInvalidEntries.json" />
    <EmbeddedResource Include="TestFiles\BasicExampleNarrative.json" />
    <EmbeddedResource Include="TestFiles\BasicExampleNarrative.xml" />
    <EmbeddedResource Include="TestFiles\BloodGlucose.json" />
    <EmbeddedResource Include="TestFiles\BloodPressure.json" />
    <EmbeddedResource Include="TestFiles\Condition-For-Patient-f001.json" />
    <EmbeddedResource Include="TestFiles\Device-d1.json" />
    <EmbeddedResource Include="TestFiles\DeviceComponent-For-Device-d1.json" />
    <EmbeddedResource Include="TestFiles\Encounter-For-Patient-f001.json" />
    <EmbeddedResource Include="TestFiles\Observation-For-Patient-f001.json" />
    <EmbeddedResource Include="TestFiles\ObservationWith1MinuteApgarScore.json" />
    <EmbeddedResource Include="TestFiles\ObservationWith20MinuteApgarScore.json" />
    <EmbeddedResource Include="TestFiles\ObservationWithBloodPressure.json" />
    <EmbeddedResource Include="TestFiles\ObservationWithEyeColor.json" />
    <EmbeddedResource Include="TestFiles\ObservationWithTemperature.json" />
    <EmbeddedResource Include="TestFiles\ObservationWithTPMTDiplotype.json" />
    <EmbeddedResource Include="TestFiles\ObservationWithTPMTHaplotypeOne.json" />
    <EmbeddedResource Include="TestFiles\InvalidCompartmentDefinition.json" />
    <EmbeddedResource Include="TestFiles\ObservationWithInvalidStatus.xml" />
    <EmbeddedResource Include="TestFiles\ObservationWithInvalidStatus.json" />
    <EmbeddedResource Include="TestFiles\ObservationWithNoCode.xml" />
    <EmbeddedResource Include="TestFiles\ObservationWithNoCode.json" />
    <EmbeddedResource Include="TestFiles\Organization.json" />
    <EmbeddedResource Include="TestFiles\Patient-f001.json" />
    <EmbeddedResource Include="TestFiles\Patient.json" />
    <EmbeddedResource Include="TestFiles\Patient.xml" />
    <EmbeddedResource Include="TestFiles\ResourceWrapperNoVersion.json" />
    <EmbeddedResource Include="TestFiles\AuthConfigWithInvalidEntries.json" />
    <EmbeddedResource Include="TestFiles\AuthConfigWithValidRoles.json" />
    <EmbeddedResource Include="TestFiles\ValidCompartmentDefinition.json" />
    <EmbeddedResource Include="TestFiles\Weight.json" />
    <EmbeddedResource Include="TestFiles\WeightInGrams.json" />
    <EmbeddedResource Include="TestFiles\WeightInPounds.json" />
  </ItemGroup>

  <ItemGroup>
<<<<<<< HEAD
    <PackageReference Include="Microsoft.NET.Test.Sdk" Version="16.0.1" />
    <PackageReference Include="Hl7.Fhir.STU3" Version="1.1.3" />
=======
    <PackageReference Include="Microsoft.NET.Test.Sdk" Version="15.9.0" />
    <PackageReference Include="Hl7.Fhir.STU3" Version="1.2.0" />
>>>>>>> db3f3491
    <PackageReference Include="Microsoft.SourceLink.GitHub" Version="1.0.0-beta2-18618-05" />
    <PackageReference Include="NSubstitute" Version="4.0.0" />
    <PackageReference Include="xunit" Version="2.4.1" />
    <PackageReference Include="xunit.runner.visualstudio" Version="2.4.1" />
  </ItemGroup>

  <ItemGroup>
    <ProjectReference Include="..\Microsoft.Health.Fhir.Core\Microsoft.Health.Fhir.Core.csproj" />
  </ItemGroup>

</Project><|MERGE_RESOLUTION|>--- conflicted
+++ resolved
@@ -96,13 +96,8 @@
   </ItemGroup>
 
   <ItemGroup>
-<<<<<<< HEAD
     <PackageReference Include="Microsoft.NET.Test.Sdk" Version="16.0.1" />
-    <PackageReference Include="Hl7.Fhir.STU3" Version="1.1.3" />
-=======
-    <PackageReference Include="Microsoft.NET.Test.Sdk" Version="15.9.0" />
     <PackageReference Include="Hl7.Fhir.STU3" Version="1.2.0" />
->>>>>>> db3f3491
     <PackageReference Include="Microsoft.SourceLink.GitHub" Version="1.0.0-beta2-18618-05" />
     <PackageReference Include="NSubstitute" Version="4.0.0" />
     <PackageReference Include="xunit" Version="2.4.1" />
